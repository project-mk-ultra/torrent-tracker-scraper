--- conflicted
+++ resolved
@@ -5,11 +5,7 @@
 
 setuptools.setup(
     name="torrent-tracker-scraper",
-<<<<<<< HEAD
-    version="3.1.3",
-=======
     version="3.1.4",
->>>>>>> 211e300f
     author="azerty",
     packages=["torrent_tracker_scraper"],
     author_email="kenokech94@gmail.com",
