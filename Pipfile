--- conflicted
+++ resolved
@@ -9,13 +9,10 @@
 importlib-metadata = "*"
 black = "==19.10b0"
 pylint = "*"
-<<<<<<< HEAD
 setuptools = "*"
 wheel = "*"
 bump = "*"
-=======
 pytest-cov = "*"
->>>>>>> 211e300f
 
 [packages]
 requests = "*"